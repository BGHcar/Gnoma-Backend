--- conflicted
+++ resolved
@@ -1,11 +1,8 @@
 .env
-<<<<<<< HEAD
 logs/*
 data/
 ### Flask.Python Stack ###
 # Byte-compiled / optimized / DLL files
-=======
->>>>>>> e84fd4ed
 __pycache__/
 *.pyc
 *.pyo
