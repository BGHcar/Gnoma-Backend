--- conflicted
+++ resolved
@@ -7,11 +7,8 @@
 from typing import Any, Dict, List
 from concurrent.futures import ThreadPoolExecutor
 from motor.motor_asyncio import AsyncIOMotorClient
-<<<<<<< HEAD
-=======
 
 router = APIRouter(prefix="/genome",tags=["Genome Parellel Processing"])
->>>>>>> 14d4c538
 
 # Configuración básica
 load_dotenv()
@@ -57,14 +54,6 @@
         self.outputs = {k: v for k, v in doc.items() if k.startswith('output_')}
 
 
-<<<<<<< HEAD
-# Variables de entorno y configuración
-MONGO_URI = os.getenv("MONGO_URI")
-DATABASE_NAME = os.getenv("DATABASE_NAME")
-NUM_WORKERS = int(os.getenv("MAX_WORKERS", os.cpu_count))  # Usar todos los hilos disponibles
-BATCH_SIZE = 5  # Bloques más pequeños para mejor distribución
-=======
->>>>>>> 14d4c538
 
 # Cliente MongoDB
 client = AsyncIOMotorClient(MONGO_URI)
