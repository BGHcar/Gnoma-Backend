import time
import os
from fastapi import FastAPI, HTTPException
from fastapi.middleware.cors import CORSMiddleware
import logging
from dotenv import load_dotenv
from typing import Any, Dict, List
from concurrent.futures import ThreadPoolExecutor
from motor.motor_asyncio import AsyncIOMotorClient
import asyncio

# Configuración básica
load_dotenv()

logging.basicConfig(
    level=logging.INFO,
    format='%(asctime)s - %(levelname)s - %(message)s',
    handlers=[
        logging.FileHandler('genome_processing.log'),
        logging.StreamHandler()
    ]
)

class GenomeDocument:
    def __init__(self, doc: Dict[str, Any]):
        self.CHROM = doc.get('CHROM')
        self.POS = doc.get('POS')
        self.ID = doc.get('ID')
        self.REF = doc.get('REF')
        self.ALT = doc.get('ALT')
        self.QUAL = doc.get('QUAL')
        self.FILTER = doc.get('FILTER')
        self.INFO = doc.get('INFO')
        self.FORMAT = doc.get('FORMAT')
        self.outputs = {k: v for k, v in doc.items() if k.startswith('output_')}

app = FastAPI()

# Configuración CORS
app.add_middleware(
    CORSMiddleware,
    allow_origins=["*"],
    allow_credentials=True,
    allow_methods=["*"],
    allow_headers=["*"],
)

# Variables de entorno y configuración
MONGO_URI = os.getenv("MONGO_URI")
DATABASE_NAME = os.getenv("DATABASE_NAME")
<<<<<<< HEAD
NUM_WORKERS = int(os.getenv("MAX_WORKERS")) # Usar todos los hilos disponibles
BATCH_SIZE = 5  # Bloques más pequeños para mejor distribución
=======
NUM_WORKERS = int(os.getenv("MAX_WORKERS", "16"))
>>>>>>> faf0a71b

# Cliente MongoDB
client = AsyncIOMotorClient(MONGO_URI)
db = client[DATABASE_NAME]
collection = db[DATABASE_NAME]

# Pool de threads global
thread_pool = None

async def process_documents_chunk(chunk: List[Dict]) -> List[GenomeDocument]:
    """Procesa un chunk de documentos en un thread separado"""
    loop = asyncio.get_event_loop()
    return await loop.run_in_executor(
        thread_pool,
        lambda: [GenomeDocument(doc) for doc in chunk]
    )

async def get_genome_data(
    filter: str = "CHROM",
    search: str = "",
    page: int = 1,
    page_size: int = 10
) -> Dict:
    try:
        start_time = time.time()
        query = {filter: {"$regex": search, "$options": "i"}} if search else {}
        
        # Optimizar la query usando hint y sort
        cursor = collection.find(query).hint([(filter, 1)]).sort(filter, 1)
        
        # Aplicar paginación
        cursor = cursor.skip((page - 1) * page_size).limit(page_size)
        documents = await cursor.to_list(length=page_size)
        
        if not documents:
            return {
                "data": [],
                "total": 0,
                "process_time": time.time() - start_time
            }

<<<<<<< HEAD
        # Dividir en batches muy pequeños
        num_docs = len(documents)
        batch_size = max(1, min(BATCH_SIZE, num_docs // NUM_WORKERS))
        batches = [documents[i:i + batch_size] for i in range(0, num_docs, batch_size)]

        # Procesar todos los batches en paralelo
        futures = []
        for batch in batches:
            future = thread_pool.submit(process_batch, batch)
            futures.append(future)

        # Recolectar resultados manteniendo el orden
        processed_docs = []
        for future in futures:
            processed_docs.extend(future.result())

        total_time = round(time.time() - start_time, 5)# Redondear a 5 decimales
        logging.info(f"Query took {total_time:.2f} seconds")
=======
        # Calcular tamaño óptimo de chunks basado en el número de documentos
        chunk_size = max(1, min(len(documents) // NUM_WORKERS, 20))
        chunks = [documents[i:i + chunk_size] for i in range(0, len(documents), chunk_size)]
        
        # Procesar chunks en paralelo
        tasks = [process_documents_chunk(chunk) for chunk in chunks]
        processed_chunks = await asyncio.gather(*tasks)
        
        # Aplanar los resultados
        processed_docs = [doc for chunk in processed_chunks for doc in chunk]
        
        # Obtener el total de documentos de forma asíncrona
        total_docs = await collection.count_documents(query)
        
        process_time = time.time() - start_time
        logging.info(f"Query processed in {process_time:.3f} seconds")
>>>>>>> faf0a71b
        
        return {
            "data": processed_docs,
            "total": total_docs,
            "process_time": process_time
        }
    except Exception as e:
        logging.error(f"Error in get_genome_data: {str(e)}")
        raise HTTPException(
            status_code=500,
            detail=f"Error processing request: {str(e)}"
        )

@app.on_event("startup")
async def startup_event():
    try:
        global thread_pool
        thread_pool = ThreadPoolExecutor(max_workers=NUM_WORKERS)
        
        # Verificar conexión a MongoDB
        await db.command("ping")
        logging.info(f"Conexión exitosa a la base de datos {DATABASE_NAME}")
        
        # Asegurar que tenemos el índice necesario
        await db[DATABASE_NAME].create_index([("CHROM", 1)])
        logging.info("Índices verificados")
        
    except Exception as e:
        logging.error(f"Error durante la inicialización: {str(e)}")
        raise

@app.get("/genome/all")
async def root(
    filter: str = "CHROM",
    search: str = "",
    page: int = 1,
    page_size: int = 10
):
    return await get_genome_data(filter, search, page, page_size)

@app.get("/genome/search")
async def search_variants(
    filter: str = "CHROM",
    search: str = "",
    page: int = 1,
    page_size: int = 10
):
    return await get_genome_data(filter, search, page, page_size)

@app.on_event("shutdown")
async def shutdown_event():
    if thread_pool:
        thread_pool.shutdown(wait=True)
    client.close()<|MERGE_RESOLUTION|>--- conflicted
+++ resolved
@@ -48,12 +48,8 @@
 # Variables de entorno y configuración
 MONGO_URI = os.getenv("MONGO_URI")
 DATABASE_NAME = os.getenv("DATABASE_NAME")
-<<<<<<< HEAD
 NUM_WORKERS = int(os.getenv("MAX_WORKERS")) # Usar todos los hilos disponibles
 BATCH_SIZE = 5  # Bloques más pequeños para mejor distribución
-=======
-NUM_WORKERS = int(os.getenv("MAX_WORKERS", "16"))
->>>>>>> faf0a71b
 
 # Cliente MongoDB
 client = AsyncIOMotorClient(MONGO_URI)
@@ -95,7 +91,6 @@
                 "process_time": time.time() - start_time
             }
 
-<<<<<<< HEAD
         # Dividir en batches muy pequeños
         num_docs = len(documents)
         batch_size = max(1, min(BATCH_SIZE, num_docs // NUM_WORKERS))
@@ -114,24 +109,6 @@
 
         total_time = round(time.time() - start_time, 5)# Redondear a 5 decimales
         logging.info(f"Query took {total_time:.2f} seconds")
-=======
-        # Calcular tamaño óptimo de chunks basado en el número de documentos
-        chunk_size = max(1, min(len(documents) // NUM_WORKERS, 20))
-        chunks = [documents[i:i + chunk_size] for i in range(0, len(documents), chunk_size)]
-        
-        # Procesar chunks en paralelo
-        tasks = [process_documents_chunk(chunk) for chunk in chunks]
-        processed_chunks = await asyncio.gather(*tasks)
-        
-        # Aplanar los resultados
-        processed_docs = [doc for chunk in processed_chunks for doc in chunk]
-        
-        # Obtener el total de documentos de forma asíncrona
-        total_docs = await collection.count_documents(query)
-        
-        process_time = time.time() - start_time
-        logging.info(f"Query processed in {process_time:.3f} seconds")
->>>>>>> faf0a71b
         
         return {
             "data": processed_docs,
